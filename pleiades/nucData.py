--- conflicted
+++ resolved
@@ -158,15 +158,16 @@
     pattern = r"\b([A-Z][a-z]?)-(\d+)\b"
     if not re.search(pattern,isotopic_str):
         raise ValueError(f"isotopic_str should be in the format of Element-AtomicMass (e.g. U-238)")
+        raise ValueError(f"isotopic_str should be in the format of Element-AtomicMass (e.g. U-238)")
     
     # open the file containing the endf summary table
     with open(PWD.parent / "nucDataLibs/isotopeInfo/neutrons.list","r") as fid:
-<<<<<<< HEAD
         pattern = r'\b\s*(\d+)\s*-\s*([A-Za-z]+)\s*-\s*(\d+)([A-Za-z]*)\b' # match the isotope name 
-=======
-        pattern = r'\b(\d+)\s*-\s*([A-Za-z]+)\s*-\s*(\d+)\b' # match the isotope name 
->>>>>>> 300760f9
         for line in fid:
+            # find match for an isotope string in the line
+            match = re.search(pattern,line)
+
+            if match and match.expand(r'\2-\3')==isotopic_str:
             # find match for an isotope string in the line
             match = re.search(pattern,line)
 
