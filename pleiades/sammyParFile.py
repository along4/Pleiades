--- conflicted
+++ resolved
@@ -31,10 +31,7 @@
         self.emax = emax
 
         self.data = {}
-<<<<<<< HEAD
-=======
         self.data["fudge_factor"] = 0.1
->>>>>>> 3fc99730
 
         # group all update methods in the Update class (and the `update`` namespace)
         self.update = Update(self)
@@ -203,17 +200,12 @@
         if self.name!="none":
             self._rename()
             self.update.isotopic_weight()
-<<<<<<< HEAD
-            self.update.isotopic_masses_abundance()
-            self.update.toggle_vary_all_resonances(False)
-=======
             self.update.limit_energies_of_parfile()
             self.update.isotopic_masses_abundance()
             self.update.toggle_vary_all_resonances(False)
             self.update.normalization()
             self.update.broadening()
             
->>>>>>> 3fc99730
 
         return self
     
@@ -271,9 +263,6 @@
         if self.data["isotopic_masses"]:
             lines.append("ISOTOPIC MASSES AND ABUNDANCES FOLLOW".ljust(80))
             for card in self.data["isotopic_masses"]:
-<<<<<<< HEAD
-                lines.append(self._write_isotopic_masses(card)[:80])
-=======
                 lines.append(self._write_isotopic_masses(card))
             lines.append(" "*80)
             lines.append("")
@@ -291,7 +280,6 @@
             lines.append("BROADENING PARAMETERS MAY BE VARIED".ljust(80))
             card = self.data["broadening"]
             lines.append(self._write_broadening(card))
->>>>>>> 3fc99730
             lines.append(" "*80)
             lines.append("")
 
@@ -344,21 +332,12 @@
         from copy import deepcopy
         compound = deepcopy(self)
 
-<<<<<<< HEAD
-        # find the last group number and bump up the group number of the added isotope
-        last_group_number = int(compound.data["spin_group"][-1][0]["group_number"])
-        isotope.update.bump_group_number(increment=last_group_number)
-
-        last_igroup_number = int(compound.data["resonance_params"][-1]["igroup"])
-        isotope.update.bump_igroup_number(increment=last_igroup_number)
-=======
         # only add an isotope if resonances exists in the specified energy range
         if isotope.data["resonance_params"]:
 
             # find the last group number and bump up the group number of the added isotope
             last_group_number = int(compound.data["spin_group"][-1][0]["group_number"])
             isotope.update.bump_group_number(increment=last_group_number)
->>>>>>> 3fc99730
 
             last_igroup_number = int(compound.data["resonance_params"][-1]["igroup"])
             isotope.update.bump_igroup_number(increment=last_igroup_number)
@@ -577,8 +556,6 @@
             new_text[slice_value] = list(str(isotopic_masses_dict[key]).ljust(word_length))
         return "".join(new_text)
     
-<<<<<<< HEAD
-=======
     def _write_normalization(self,normalization_dict: dict) -> str:
         # write a formated normalization line from dict with the key-word normalization values
         new_text = [" "]*80 # 80 characters long list of spaces to be filled
@@ -597,7 +574,6 @@
             new_text[slice_value] = list(str(broadening_dict[key]).ljust(word_length))
         return "".join(new_text)
     
->>>>>>> 3fc99730
 
 
 
@@ -627,15 +603,6 @@
             for channel in rad["groups"]:
                 channel[0] = channel[0] + increment  
 
-<<<<<<< HEAD
-        # bump isotopic masses
-        if self.parent.data["isotopic_masses"]:
-            for isotope in self.parent.data["isotopic_masses"]:
-                L = len(isotope["spin_groups"])
-                spin_groups = [isotope["spin_groups"][slice(2*l,2*l+2)] for l in range(L//2)]
-                spin_groups = [f"{int(sg)+increment:>2}" for sg in spin_groups if sg not in ("\n", "-1")]
-                isotope["spin_groups"] = "".join(spin_groups)
-=======
 
         # bump isotopic masses
         if self.parent.data["isotopic_masses"]:
@@ -647,7 +614,6 @@
                 for l in range(0,L+1):
                     sg_formatted += "-1\n" + "".join(spin_groups[8+15*l:8+15*(l+1)]).ljust(78)
                 isotope["spin_groups"] = sg_formatted
->>>>>>> 3fc99730
 
 
     def bump_igroup_number(self, increment: int = 0) -> None:
@@ -675,24 +641,6 @@
         """
         if self.parent.data["isotopic_masses"]:
             for card in self.parent.data["isotopic_masses"]:
-<<<<<<< HEAD
-                card["abundance"] = f"{f'{self.parent.weight:.7f}':>10}"
-        else:
-            spin_groups = "".join([f"{group[0]['group_number'].strip():>2}" for group in self.parent.data["spin_group"]])
-            # format according to the rules in page 
-            L = len(spin_groups)//46
-            sg_formatted = spin_groups[:46]
-            for l in range(1,L):
-                sg_formatted += "-1\n" + " "*32 + spin_groups[46*l:46*(l+1)]
-
-            iso_dict = {"atomic_mass":self.parent.data["particle_pairs"][0]["mass_b"],
-                        "abundance":f"{f'{self.parent.weight:.7f}':<10}",
-                        "abundance_uncertainty":f"{f'{self.parent.weight*0.1:.7f}':<10}",
-                        "vary_abundance":"1",
-                        "spin_groups":sg_formatted}
-            self.parent.data["isotopic_masses"].append(iso_dict)
-
-=======
                 card["abundance"] = f"{f'{self.parent.weight:.7f}':>9}"
         else:
             spin_groups = [f"{group[0]['group_number'].strip():>5}" for group in self.parent.data["spin_group"]]
@@ -775,7 +723,6 @@
         return
 
         
->>>>>>> 3fc99730
 
     def toggle_vary_all_resonances(self,vary: bool=False) -> None:
         """toggles the vary flag on all resonances
@@ -784,15 +731,6 @@
             vary (bool, optional): True will flag all resonances to vary
         """
         for card in self.parent.data["resonance_params"]:
-<<<<<<< HEAD
-            card["vary_energy"] = f"{1:<2}" if vary else f"{0:<2}"
-            card["vary_capture_width"] = f"{1:<2}" if vary else f"{0:<2}"
-            card["vary_neutron_width"] = f"{1:<2}" if vary else f"{0:<2}"
-            if card["fission1_width"].strip():
-                card["vary_fission1_width"] = f"{1:<2}" if vary else f"{0:<2}"
-            if card["fission2_width"].strip():
-                card["vary_fission2_width"] = f"{1:<2}" if vary else f"{0:<2}"
-=======
             card["vary_energy"] = f"{1:>2}" if vary else f"{0:>2}"
             card["vary_capture_width"] = f"{1:>2}" if vary else f"{0:>2}"
             card["vary_neutron_width"] = f"{1:>2}" if vary else f"{0:>2}"
@@ -865,7 +803,6 @@
                                                  "vary_deltag_fwhm":0,
                                                  "vary_deltae_us":0,}
         self.parent.data["broadening"].update(**kwargs)
->>>>>>> 3fc99730
 
      
 
