--- conflicted
+++ resolved
@@ -71,25 +71,18 @@
     assert original_line==converted_line
 
 
+
 def test_resonance_params_loopback():
     # tests if I can read and write a resonance_params card and get the same card back
     par = sammyParFile.ParFile(PWD / "U_235.par")
     par.read()
 
-<<<<<<< HEAD
     # original line: '-0.48262240 25.4361900 0.10938900 129.801900 -86.354100           1             '
-=======
-    # original line: 'Group=2 Chan=1, 2, 3,'
->>>>>>> 97e634f2
     original_line = par._resonance_params_cards[1]
     converted_line = par._write_resonance_params(par.par_file_data["resonance_params"][1])
     assert original_line==converted_line
 
-<<<<<<< HEAD
     # original line: '8.807442000 79.4633000 0.18864900 -259.56180 159.029900           1             '
-=======
-    # original line: 'Group=11 Chan=1,'
->>>>>>> 97e634f2
     original_line = par._resonance_params_cards[10]
     converted_line = par._write_resonance_params(par.par_file_data["resonance_params"][10])
     assert original_line==converted_line
